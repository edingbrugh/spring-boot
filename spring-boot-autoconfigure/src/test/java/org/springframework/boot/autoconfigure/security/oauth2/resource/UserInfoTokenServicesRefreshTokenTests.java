--- conflicted
+++ resolved
@@ -1,5 +1,5 @@
 /*
- * Copyright 2012-2016 the original author or authors.
+ * Copyright 2012-2019 the original author or authors.
  *
  * Licensed under the Apache License, Version 2.0 (the "License");
  * you may not use this file except in compliance with the License.
@@ -59,16 +59,9 @@
  *
  * @author Dave Syer
  */
-<<<<<<< HEAD
 @RunWith(SpringRunner.class)
 @SpringBootTest(webEnvironment = WebEnvironment.RANDOM_PORT, properties = {
-		"security.oauth2.resource.userInfoUri:http://example.com",
-=======
-@SpringApplicationConfiguration(classes = Application.class)
-@RunWith(SpringJUnit4ClassRunner.class)
-@WebIntegrationTest({ "server.port=0",
 		"security.oauth2.resource.userInfoUri:https://example.com",
->>>>>>> 35572b6a
 		"security.oauth2.client.clientId=foo" })
 @DirtiesContext
 public class UserInfoTokenServicesRefreshTokenTests {

/*
 * Copyright 2012-2019 the original author or authors.
 *
 * Licensed under the Apache License, Version 2.0 (the "License");
 * you may not use this file except in compliance with the License.
 * You may obtain a copy of the License at
 *
 *      https://www.apache.org/licenses/LICENSE-2.0
 *
 * Unless required by applicable law or agreed to in writing, software
 * distributed under the License is distributed on an "AS IS" BASIS,
 * WITHOUT WARRANTIES OR CONDITIONS OF ANY KIND, either express or implied.
 * See the License for the specific language governing permissions and
 * limitations under the License.
 */

package org.springframework.boot.autoconfigure.flyway;

import java.sql.Connection;
import java.util.Arrays;
import java.util.HashMap;
import java.util.Map;

import javax.sql.DataSource;

import org.flywaydb.core.Flyway;
import org.flywaydb.core.api.Location;
import org.flywaydb.core.api.MigrationVersion;
import org.flywaydb.core.api.callback.Callback;
import org.flywaydb.core.api.callback.Context;
import org.flywaydb.core.api.callback.Event;
import org.flywaydb.core.api.callback.FlywayCallback;
import org.hibernate.engine.transaction.jta.platform.internal.NoJtaPlatform;
import org.junit.Test;
import org.mockito.InOrder;

import org.springframework.beans.factory.BeanCreationException;
import org.springframework.boot.autoconfigure.AutoConfigurations;
import org.springframework.boot.autoconfigure.jdbc.EmbeddedDataSourceConfiguration;
import org.springframework.boot.jdbc.DataSourceBuilder;
import org.springframework.boot.jdbc.SchemaManagement;
import org.springframework.boot.orm.jpa.EntityManagerFactoryBuilder;
import org.springframework.boot.test.context.runner.ApplicationContextRunner;
import org.springframework.context.annotation.Bean;
import org.springframework.context.annotation.Configuration;
import org.springframework.context.annotation.Primary;
import org.springframework.core.Ordered;
import org.springframework.core.annotation.Order;
import org.springframework.orm.jpa.LocalContainerEntityManagerFactoryBean;
import org.springframework.orm.jpa.vendor.HibernateJpaVendorAdapter;
import org.springframework.stereotype.Component;

import static org.assertj.core.api.Assertions.assertThat;
import static org.mockito.ArgumentMatchers.any;
import static org.mockito.BDDMockito.given;
import static org.mockito.Mockito.inOrder;
import static org.mockito.Mockito.mock;

/**
 * Tests for {@link FlywayAutoConfiguration}.
 *
 * @author Dave Syer
 * @author Phillip Webb
 * @author Andy Wilkinson
 * @author Vedran Pavic
 * @author Eddú Meléndez
 * @author Stephane Nicoll
 * @author Dominic Gunn
 */
@SuppressWarnings("deprecation")
public class FlywayAutoConfigurationTests {

	private ApplicationContextRunner contextRunner = new ApplicationContextRunner()
			.withConfiguration(AutoConfigurations.of(FlywayAutoConfiguration.class))
			.withPropertyValues("spring.datasource.generate-unique-name=true");

	@Test
	public void noDataSource() {
		this.contextRunner.run((context) -> assertThat(context).doesNotHaveBean(Flyway.class));
	}

	@Test
	public void createDataSourceWithUrl() {
		this.contextRunner.withUserConfiguration(EmbeddedDataSourceConfiguration.class)
				.withPropertyValues("spring.flyway.url:jdbc:hsqldb:mem:flywaytest").run((context) -> {
					assertThat(context).hasSingleBean(Flyway.class);
					assertThat(context.getBean(Flyway.class).getDataSource()).isNotNull();
				});
	}

	@Test
	public void createDataSourceWithUser() {
		this.contextRunner.withUserConfiguration(EmbeddedDataSourceConfiguration.class)
				.withPropertyValues("spring.datasource.url:jdbc:hsqldb:mem:normal", "spring.flyway.user:sa")
				.run((context) -> {
					assertThat(context).hasSingleBean(Flyway.class);
					assertThat(context.getBean(Flyway.class).getDataSource()).isNotNull();
				});
	}

	@Test
	public void flywayDataSource() {
		this.contextRunner
				.withUserConfiguration(FlywayDataSourceConfiguration.class, EmbeddedDataSourceConfiguration.class)
				.run((context) -> {
					assertThat(context).hasSingleBean(Flyway.class);
					assertThat(context.getBean(Flyway.class).getDataSource())
							.isEqualTo(context.getBean("flywayDataSource"));
				});
	}

	@Test
	public void flywayDataSourceWithoutDataSourceAutoConfiguration() {
		this.contextRunner.withUserConfiguration(FlywayDataSourceConfiguration.class).run((context) -> {
			assertThat(context).hasSingleBean(Flyway.class);
			assertThat(context.getBean(Flyway.class).getDataSource()).isEqualTo(context.getBean("flywayDataSource"));
		});
	}

	@Test
	public void schemaManagementProviderDetectsDataSource() {
		this.contextRunner
				.withUserConfiguration(FlywayDataSourceConfiguration.class, EmbeddedDataSourceConfiguration.class)
				.run((context) -> {
					FlywaySchemaManagementProvider schemaManagementProvider = context
							.getBean(FlywaySchemaManagementProvider.class);
					assertThat(schemaManagementProvider.getSchemaManagement(context.getBean(DataSource.class)))
							.isEqualTo(SchemaManagement.UNMANAGED);
					assertThat(schemaManagementProvider
							.getSchemaManagement(context.getBean("flywayDataSource", DataSource.class)))
									.isEqualTo(SchemaManagement.MANAGED);
				});
	}

	@Test
	public void defaultFlyway() {
<<<<<<< HEAD
		this.contextRunner.withUserConfiguration(EmbeddedDataSourceConfiguration.class)
				.run((context) -> {
					assertThat(context).hasSingleBean(Flyway.class);
					Flyway flyway = context.getBean(Flyway.class);
					assertThat(flyway.getLocations())
							.containsExactly(new Location("classpath:db/migration"));
				});
=======
		this.contextRunner.withUserConfiguration(EmbeddedDataSourceConfiguration.class).run((context) -> {
			assertThat(context).hasSingleBean(Flyway.class);
			Flyway flyway = context.getBean(Flyway.class);
			assertThat(flyway.getLocations()).containsExactly("classpath:db/migration");
		});
>>>>>>> c6c139d9
	}

	@Test
	public void overrideLocations() {
		this.contextRunner.withUserConfiguration(EmbeddedDataSourceConfiguration.class)
				.withPropertyValues("spring.flyway.locations:classpath:db/changelog,classpath:db/migration")
				.run((context) -> {
					assertThat(context).hasSingleBean(Flyway.class);
					Flyway flyway = context.getBean(Flyway.class);
<<<<<<< HEAD
					assertThat(flyway.getLocations()).containsExactly(
							new Location("classpath:db/changelog"),
							new Location("classpath:db/migration"));
=======
					assertThat(flyway.getLocations()).containsExactly("classpath:db/changelog",
							"classpath:db/migration");
>>>>>>> c6c139d9
				});
	}

	@Test
	public void overrideLocationsList() {
		this.contextRunner.withUserConfiguration(EmbeddedDataSourceConfiguration.class)
				.withPropertyValues("spring.flyway.locations[0]:classpath:db/changelog",
						"spring.flyway.locations[1]:classpath:db/migration")
				.run((context) -> {
					assertThat(context).hasSingleBean(Flyway.class);
					Flyway flyway = context.getBean(Flyway.class);
<<<<<<< HEAD
					assertThat(flyway.getLocations()).containsExactly(
							new Location("classpath:db/changelog"),
							new Location("classpath:db/migration"));
=======
					assertThat(flyway.getLocations()).containsExactly("classpath:db/changelog",
							"classpath:db/migration");
>>>>>>> c6c139d9
				});
	}

	@Test
	public void overrideSchemas() {
		this.contextRunner.withUserConfiguration(EmbeddedDataSourceConfiguration.class)
				.withPropertyValues("spring.flyway.schemas:public").run((context) -> {
					assertThat(context).hasSingleBean(Flyway.class);
					Flyway flyway = context.getBean(Flyway.class);
					assertThat(Arrays.asList(flyway.getSchemas()).toString()).isEqualTo("[public]");
				});
	}

	@Test
	public void changeLogDoesNotExist() {
		this.contextRunner.withUserConfiguration(EmbeddedDataSourceConfiguration.class)
				.withPropertyValues("spring.flyway.locations:filesystem:no-such-dir").run((context) -> {
					assertThat(context).hasFailed();
					assertThat(context).getFailure().isInstanceOf(BeanCreationException.class);
				});
	}

	@Test
	public void checkLocationsAllMissing() {
		this.contextRunner.withUserConfiguration(EmbeddedDataSourceConfiguration.class)
				.withPropertyValues("spring.flyway.locations:classpath:db/missing1,classpath:db/migration2")
				.run((context) -> {
					assertThat(context).hasFailed();
					assertThat(context).getFailure().isInstanceOf(BeanCreationException.class);
					assertThat(context).getFailure().hasMessageContaining("Cannot find migrations location in");
				});
	}

	@Test
	public void checkLocationsAllExist() {
		this.contextRunner.withUserConfiguration(EmbeddedDataSourceConfiguration.class)
				.withPropertyValues("spring.flyway.locations:classpath:db/changelog,classpath:db/migration")
				.run((context) -> assertThat(context).hasNotFailed());
	}

	@Test
	public void checkLocationsAllExistWithImplicitClasspathPrefix() {
		this.contextRunner.withUserConfiguration(EmbeddedDataSourceConfiguration.class)
				.withPropertyValues("spring.flyway.locations:db/changelog,db/migration")
				.run((context) -> assertThat(context).hasNotFailed());
	}

	@Test
	public void checkLocationsAllExistWithFilesystemPrefix() {
		this.contextRunner.withUserConfiguration(EmbeddedDataSourceConfiguration.class)
				.withPropertyValues("spring.flyway.locations:filesystem:src/test/resources/db/migration")
				.run((context) -> assertThat(context).hasNotFailed());
	}

	@Test
	public void customFlywayMigrationStrategy() {
		this.contextRunner
				.withUserConfiguration(EmbeddedDataSourceConfiguration.class, MockFlywayMigrationStrategy.class)
				.run((context) -> {
					assertThat(context).hasSingleBean(Flyway.class);
					context.getBean(MockFlywayMigrationStrategy.class).assertCalled();
				});
	}

	@Test
	public void customFlywayMigrationInitializer() {
		this.contextRunner
				.withUserConfiguration(EmbeddedDataSourceConfiguration.class, CustomFlywayMigrationInitializer.class)
				.run((context) -> {
					assertThat(context).hasSingleBean(Flyway.class);
					FlywayMigrationInitializer initializer = context.getBean(FlywayMigrationInitializer.class);
					assertThat(initializer.getOrder()).isEqualTo(Ordered.HIGHEST_PRECEDENCE);
				});
	}

	@Test
	public void customFlywayWithJpa() {
		this.contextRunner
				.withUserConfiguration(EmbeddedDataSourceConfiguration.class, CustomFlywayWithJpaConfiguration.class)
				.run((context) -> assertThat(context).hasNotFailed());
	}

	@Test
	public void overrideBaselineVersionString() {
		this.contextRunner.withUserConfiguration(EmbeddedDataSourceConfiguration.class)
				.withPropertyValues("spring.flyway.baseline-version=0").run((context) -> {
					assertThat(context).hasSingleBean(Flyway.class);
					Flyway flyway = context.getBean(Flyway.class);
					assertThat(flyway.getBaselineVersion()).isEqualTo(MigrationVersion.fromVersion("0"));
				});
	}

	@Test
	public void overrideBaselineVersionNumber() {
		this.contextRunner.withUserConfiguration(EmbeddedDataSourceConfiguration.class)
				.withPropertyValues("spring.flyway.baseline-version=1").run((context) -> {
					assertThat(context).hasSingleBean(Flyway.class);
					Flyway flyway = context.getBean(Flyway.class);
					assertThat(flyway.getBaselineVersion()).isEqualTo(MigrationVersion.fromVersion("1"));
				});
	}

	@Test
	public void useVendorDirectory() {
		this.contextRunner.withUserConfiguration(EmbeddedDataSourceConfiguration.class)
				.withPropertyValues("spring.flyway.locations=classpath:db/vendors/{vendor},classpath:db/changelog")
				.run((context) -> {
					assertThat(context).hasSingleBean(Flyway.class);
					Flyway flyway = context.getBean(Flyway.class);
<<<<<<< HEAD
					assertThat(flyway.getLocations()).containsExactlyInAnyOrder(
							new Location("classpath:db/vendors/h2"),
							new Location("classpath:db/changelog"));
=======
					assertThat(flyway.getLocations()).containsExactlyInAnyOrder("classpath:db/vendors/h2",
							"classpath:db/changelog");
>>>>>>> c6c139d9
				});
	}

	@Test
	public void useOneLocationWithVendorDirectory() {
		this.contextRunner.withUserConfiguration(EmbeddedDataSourceConfiguration.class)
				.withPropertyValues("spring.flyway.locations=classpath:db/vendors/{vendor}").run((context) -> {
					assertThat(context).hasSingleBean(Flyway.class);
					Flyway flyway = context.getBean(Flyway.class);
<<<<<<< HEAD
					assertThat(flyway.getLocations())
							.containsExactly(new Location("classpath:db/vendors/h2"));
=======
					assertThat(flyway.getLocations()).containsExactly("classpath:db/vendors/h2");
>>>>>>> c6c139d9
				});
	}

	@Test
	public void callbacksAreConfiguredAndOrdered() {
		this.contextRunner.withUserConfiguration(EmbeddedDataSourceConfiguration.class, CallbackConfiguration.class)
				.run((context) -> {
					assertThat(context).hasSingleBean(Flyway.class);
					Flyway flyway = context.getBean(Flyway.class);
<<<<<<< HEAD
					Callback callbackOne = context.getBean("callbackOne", Callback.class);
					Callback callbackTwo = context.getBean("callbackTwo", Callback.class);
=======
					FlywayCallback callbackOne = context.getBean("callbackOne", FlywayCallback.class);
					FlywayCallback callbackTwo = context.getBean("callbackTwo", FlywayCallback.class);
>>>>>>> c6c139d9
					assertThat(flyway.getCallbacks()).hasSize(2);
					assertThat(flyway.getCallbacks()).containsExactly(callbackTwo, callbackOne);
					InOrder orderedCallbacks = inOrder(callbackOne, callbackTwo);
<<<<<<< HEAD
					orderedCallbacks.verify(callbackTwo).handle(any(Event.class),
							any(Context.class));
					orderedCallbacks.verify(callbackOne).handle(any(Event.class),
							any(Context.class));
				});
	}

	@Test
	public void legacyCallbacksAreConfiguredAndOrdered() {
		this.contextRunner.withUserConfiguration(EmbeddedDataSourceConfiguration.class,
				LegacyCallbackConfiguration.class).run((context) -> {
					assertThat(context).hasSingleBean(Flyway.class);
					Flyway flyway = context.getBean(Flyway.class);
					FlywayCallback callbackOne = context.getBean("legacyCallbackOne",
							FlywayCallback.class);
					FlywayCallback callbackTwo = context.getBean("legacyCallbackTwo",
							FlywayCallback.class);
					assertThat(flyway.getCallbacks()).hasSize(2);
					InOrder orderedCallbacks = inOrder(callbackOne, callbackTwo);
					orderedCallbacks.verify(callbackTwo)
							.beforeMigrate(any(Connection.class));
					orderedCallbacks.verify(callbackOne)
							.beforeMigrate(any(Connection.class));
=======
					orderedCallbacks.verify(callbackTwo).beforeMigrate(any(Connection.class));
					orderedCallbacks.verify(callbackOne).beforeMigrate(any(Connection.class));
>>>>>>> c6c139d9
				});
	}

	@Test
	public void callbacksAndLegacyCallbacksCannotBeMixed() {
		this.contextRunner
				.withUserConfiguration(EmbeddedDataSourceConfiguration.class,
						LegacyCallbackConfiguration.class, CallbackConfiguration.class)
				.run((context) -> {
					assertThat(context).hasFailed();
					assertThat(context.getStartupFailure()).hasMessageContaining(
							"Found a mixture of Callback and FlywayCallback beans."
									+ " One type must be used exclusively.");
				});
	}

	@Test
	public void configurationCustomizersAreConfiguredAndOrdered() {
		this.contextRunner.withUserConfiguration(EmbeddedDataSourceConfiguration.class,
				ConfigurationCustomizerConfiguration.class).run((context) -> {
					assertThat(context).hasSingleBean(Flyway.class);
					Flyway flyway = context.getBean(Flyway.class);
					assertThat(flyway.getConfiguration().getConnectRetries())
							.isEqualTo(5);
					assertThat(flyway.getConfiguration().isIgnoreMissingMigrations())
							.isTrue();
					assertThat(flyway.getConfiguration().isIgnorePendingMigrations())
							.isTrue();
				});
	}

	@Configuration
	protected static class FlywayDataSourceConfiguration {

		@Bean
		@Primary
		public DataSource normalDataSource() {
			return DataSourceBuilder.create().url("jdbc:hsqldb:mem:normal").username("sa").build();
		}

		@FlywayDataSource
		@Bean
		public DataSource flywayDataSource() {
			return DataSourceBuilder.create().url("jdbc:hsqldb:mem:flywaytest").username("sa").build();
		}

	}

	@Configuration
	protected static class CustomFlywayMigrationInitializer {

		@Bean
		public FlywayMigrationInitializer flywayMigrationInitializer(Flyway flyway) {
			FlywayMigrationInitializer initializer = new FlywayMigrationInitializer(flyway);
			initializer.setOrder(Ordered.HIGHEST_PRECEDENCE);
			return initializer;
		}

	}

	@Configuration
	protected static class CustomFlywayWithJpaConfiguration {

		private final DataSource dataSource;

		protected CustomFlywayWithJpaConfiguration(DataSource dataSource) {
			this.dataSource = dataSource;
		}

		@Bean
		public Flyway flyway() {
			return new Flyway();
		}

		@Bean
		public LocalContainerEntityManagerFactoryBean entityManagerFactoryBean() {
			Map<String, Object> properties = new HashMap<>();
			properties.put("configured", "manually");
			properties.put("hibernate.transaction.jta.platform", NoJtaPlatform.INSTANCE);
			return new EntityManagerFactoryBuilder(new HibernateJpaVendorAdapter(), properties, null)
					.dataSource(this.dataSource).build();
		}

	}

	@Component
	protected static class MockFlywayMigrationStrategy implements FlywayMigrationStrategy {

		private boolean called = false;

		@Override
		public void migrate(Flyway flyway) {
			this.called = true;
		}

		public void assertCalled() {
			assertThat(this.called).isTrue();
		}

	}

	@Configuration
	static class CallbackConfiguration {

		@Bean
		@Order(1)
		public Callback callbackOne() {
			return mockCallback();
		}

		@Bean
		@Order(0)
		public Callback callbackTwo() {
			return mockCallback();
		}

		private Callback mockCallback() {
			Callback callback = mock(Callback.class);
			given(callback.supports(any(Event.class), any(Context.class)))
					.willReturn(true);
			return callback;
		}

	}

	@Configuration
	static class LegacyCallbackConfiguration {

		@Bean
		@Order(1)
		public FlywayCallback legacyCallbackOne() {
			return mock(FlywayCallback.class);
		}

		@Bean
		@Order(0)
		public FlywayCallback legacyCallbackTwo() {
			return mock(FlywayCallback.class);
		}

	}

	@Configuration
	static class ConfigurationCustomizerConfiguration {

		@Bean
		@Order(1)
		public FlywayConfigurationCustomizer customizerOne() {
			return (configuration) -> configuration.connectRetries(5)
					.ignorePendingMigrations(true);
		}

		@Bean
		@Order(0)
		public FlywayConfigurationCustomizer customizerTwo() {
			return (configuration) -> configuration.connectRetries(10)
					.ignoreMissingMigrations(true);
		}

	}

}<|MERGE_RESOLUTION|>--- conflicted
+++ resolved
@@ -134,21 +134,11 @@
 
 	@Test
 	public void defaultFlyway() {
-<<<<<<< HEAD
-		this.contextRunner.withUserConfiguration(EmbeddedDataSourceConfiguration.class)
-				.run((context) -> {
-					assertThat(context).hasSingleBean(Flyway.class);
-					Flyway flyway = context.getBean(Flyway.class);
-					assertThat(flyway.getLocations())
-							.containsExactly(new Location("classpath:db/migration"));
-				});
-=======
 		this.contextRunner.withUserConfiguration(EmbeddedDataSourceConfiguration.class).run((context) -> {
 			assertThat(context).hasSingleBean(Flyway.class);
 			Flyway flyway = context.getBean(Flyway.class);
-			assertThat(flyway.getLocations()).containsExactly("classpath:db/migration");
+			assertThat(flyway.getLocations()).containsExactly(new Location("classpath:db/migration"));
 		});
->>>>>>> c6c139d9
 	}
 
 	@Test
@@ -158,14 +148,8 @@
 				.run((context) -> {
 					assertThat(context).hasSingleBean(Flyway.class);
 					Flyway flyway = context.getBean(Flyway.class);
-<<<<<<< HEAD
-					assertThat(flyway.getLocations()).containsExactly(
-							new Location("classpath:db/changelog"),
+					assertThat(flyway.getLocations()).containsExactly(new Location("classpath:db/changelog"),
 							new Location("classpath:db/migration"));
-=======
-					assertThat(flyway.getLocations()).containsExactly("classpath:db/changelog",
-							"classpath:db/migration");
->>>>>>> c6c139d9
 				});
 	}
 
@@ -177,14 +161,8 @@
 				.run((context) -> {
 					assertThat(context).hasSingleBean(Flyway.class);
 					Flyway flyway = context.getBean(Flyway.class);
-<<<<<<< HEAD
-					assertThat(flyway.getLocations()).containsExactly(
-							new Location("classpath:db/changelog"),
+					assertThat(flyway.getLocations()).containsExactly(new Location("classpath:db/changelog"),
 							new Location("classpath:db/migration"));
-=======
-					assertThat(flyway.getLocations()).containsExactly("classpath:db/changelog",
-							"classpath:db/migration");
->>>>>>> c6c139d9
 				});
 	}
 
@@ -294,14 +272,8 @@
 				.run((context) -> {
 					assertThat(context).hasSingleBean(Flyway.class);
 					Flyway flyway = context.getBean(Flyway.class);
-<<<<<<< HEAD
-					assertThat(flyway.getLocations()).containsExactlyInAnyOrder(
-							new Location("classpath:db/vendors/h2"),
+					assertThat(flyway.getLocations()).containsExactlyInAnyOrder(new Location("classpath:db/vendors/h2"),
 							new Location("classpath:db/changelog"));
-=======
-					assertThat(flyway.getLocations()).containsExactlyInAnyOrder("classpath:db/vendors/h2",
-							"classpath:db/changelog");
->>>>>>> c6c139d9
 				});
 	}
 
@@ -311,12 +283,7 @@
 				.withPropertyValues("spring.flyway.locations=classpath:db/vendors/{vendor}").run((context) -> {
 					assertThat(context).hasSingleBean(Flyway.class);
 					Flyway flyway = context.getBean(Flyway.class);
-<<<<<<< HEAD
-					assertThat(flyway.getLocations())
-							.containsExactly(new Location("classpath:db/vendors/h2"));
-=======
-					assertThat(flyway.getLocations()).containsExactly("classpath:db/vendors/h2");
->>>>>>> c6c139d9
+					assertThat(flyway.getLocations()).containsExactly(new Location("classpath:db/vendors/h2"));
 				});
 	}
 
@@ -326,56 +293,39 @@
 				.run((context) -> {
 					assertThat(context).hasSingleBean(Flyway.class);
 					Flyway flyway = context.getBean(Flyway.class);
-<<<<<<< HEAD
 					Callback callbackOne = context.getBean("callbackOne", Callback.class);
 					Callback callbackTwo = context.getBean("callbackTwo", Callback.class);
-=======
-					FlywayCallback callbackOne = context.getBean("callbackOne", FlywayCallback.class);
-					FlywayCallback callbackTwo = context.getBean("callbackTwo", FlywayCallback.class);
->>>>>>> c6c139d9
 					assertThat(flyway.getCallbacks()).hasSize(2);
 					assertThat(flyway.getCallbacks()).containsExactly(callbackTwo, callbackOne);
 					InOrder orderedCallbacks = inOrder(callbackOne, callbackTwo);
-<<<<<<< HEAD
-					orderedCallbacks.verify(callbackTwo).handle(any(Event.class),
-							any(Context.class));
-					orderedCallbacks.verify(callbackOne).handle(any(Event.class),
-							any(Context.class));
+					orderedCallbacks.verify(callbackTwo).handle(any(Event.class), any(Context.class));
+					orderedCallbacks.verify(callbackOne).handle(any(Event.class), any(Context.class));
 				});
 	}
 
 	@Test
 	public void legacyCallbacksAreConfiguredAndOrdered() {
-		this.contextRunner.withUserConfiguration(EmbeddedDataSourceConfiguration.class,
-				LegacyCallbackConfiguration.class).run((context) -> {
-					assertThat(context).hasSingleBean(Flyway.class);
-					Flyway flyway = context.getBean(Flyway.class);
-					FlywayCallback callbackOne = context.getBean("legacyCallbackOne",
-							FlywayCallback.class);
-					FlywayCallback callbackTwo = context.getBean("legacyCallbackTwo",
-							FlywayCallback.class);
+		this.contextRunner
+				.withUserConfiguration(EmbeddedDataSourceConfiguration.class, LegacyCallbackConfiguration.class)
+				.run((context) -> {
+					assertThat(context).hasSingleBean(Flyway.class);
+					Flyway flyway = context.getBean(Flyway.class);
+					FlywayCallback callbackOne = context.getBean("legacyCallbackOne", FlywayCallback.class);
+					FlywayCallback callbackTwo = context.getBean("legacyCallbackTwo", FlywayCallback.class);
 					assertThat(flyway.getCallbacks()).hasSize(2);
 					InOrder orderedCallbacks = inOrder(callbackOne, callbackTwo);
-					orderedCallbacks.verify(callbackTwo)
-							.beforeMigrate(any(Connection.class));
-					orderedCallbacks.verify(callbackOne)
-							.beforeMigrate(any(Connection.class));
-=======
 					orderedCallbacks.verify(callbackTwo).beforeMigrate(any(Connection.class));
 					orderedCallbacks.verify(callbackOne).beforeMigrate(any(Connection.class));
->>>>>>> c6c139d9
 				});
 	}
 
 	@Test
 	public void callbacksAndLegacyCallbacksCannotBeMixed() {
-		this.contextRunner
-				.withUserConfiguration(EmbeddedDataSourceConfiguration.class,
-						LegacyCallbackConfiguration.class, CallbackConfiguration.class)
-				.run((context) -> {
+		this.contextRunner.withUserConfiguration(EmbeddedDataSourceConfiguration.class,
+				LegacyCallbackConfiguration.class, CallbackConfiguration.class).run((context) -> {
 					assertThat(context).hasFailed();
-					assertThat(context.getStartupFailure()).hasMessageContaining(
-							"Found a mixture of Callback and FlywayCallback beans."
+					assertThat(context.getStartupFailure())
+							.hasMessageContaining("Found a mixture of Callback and FlywayCallback beans."
 									+ " One type must be used exclusively.");
 				});
 	}
@@ -386,12 +336,9 @@
 				ConfigurationCustomizerConfiguration.class).run((context) -> {
 					assertThat(context).hasSingleBean(Flyway.class);
 					Flyway flyway = context.getBean(Flyway.class);
-					assertThat(flyway.getConfiguration().getConnectRetries())
-							.isEqualTo(5);
-					assertThat(flyway.getConfiguration().isIgnoreMissingMigrations())
-							.isTrue();
-					assertThat(flyway.getConfiguration().isIgnorePendingMigrations())
-							.isTrue();
+					assertThat(flyway.getConfiguration().getConnectRetries()).isEqualTo(5);
+					assertThat(flyway.getConfiguration().isIgnoreMissingMigrations()).isTrue();
+					assertThat(flyway.getConfiguration().isIgnorePendingMigrations()).isTrue();
 				});
 	}
 
@@ -482,8 +429,7 @@
 
 		private Callback mockCallback() {
 			Callback callback = mock(Callback.class);
-			given(callback.supports(any(Event.class), any(Context.class)))
-					.willReturn(true);
+			given(callback.supports(any(Event.class), any(Context.class))).willReturn(true);
 			return callback;
 		}
 
@@ -512,15 +458,13 @@
 		@Bean
 		@Order(1)
 		public FlywayConfigurationCustomizer customizerOne() {
-			return (configuration) -> configuration.connectRetries(5)
-					.ignorePendingMigrations(true);
+			return (configuration) -> configuration.connectRetries(5).ignorePendingMigrations(true);
 		}
 
 		@Bean
 		@Order(0)
 		public FlywayConfigurationCustomizer customizerTwo() {
-			return (configuration) -> configuration.connectRetries(10)
-					.ignoreMissingMigrations(true);
+			return (configuration) -> configuration.connectRetries(10).ignoreMissingMigrations(true);
 		}
 
 	}

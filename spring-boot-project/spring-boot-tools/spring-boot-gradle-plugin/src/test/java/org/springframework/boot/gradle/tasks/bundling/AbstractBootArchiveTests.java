/*
 * Copyright 2012-2019 the original author or authors.
 *
 * Licensed under the Apache License, Version 2.0 (the "License");
 * you may not use this file except in compliance with the License.
 * You may obtain a copy of the License at
 *
 *      https://www.apache.org/licenses/LICENSE-2.0
 *
 * Unless required by applicable law or agreed to in writing, software
 * distributed under the License is distributed on an "AS IS" BASIS,
 * WITHOUT WARRANTIES OR CONDITIONS OF ANY KIND, either express or implied.
 * See the License for the specific language governing permissions and
 * limitations under the License.
 */

package org.springframework.boot.gradle.tasks.bundling;

import java.io.File;
import java.io.FileOutputStream;
import java.io.IOException;
import java.nio.file.Files;
import java.nio.file.StandardOpenOption;
import java.nio.file.attribute.PosixFilePermission;
import java.util.ArrayList;
import java.util.Arrays;
import java.util.Enumeration;
import java.util.HashMap;
import java.util.List;
import java.util.Map;
import java.util.Set;
import java.util.jar.JarEntry;
import java.util.jar.JarFile;
import java.util.jar.JarOutputStream;
import java.util.jar.Manifest;
import java.util.zip.ZipEntry;

import org.apache.commons.compress.archivers.zip.ZipArchiveEntry;
import org.apache.commons.compress.archivers.zip.ZipFile;
import org.gradle.api.Project;
import org.gradle.api.tasks.bundling.AbstractArchiveTask;
import org.gradle.api.tasks.bundling.Jar;
import org.gradle.testfixtures.ProjectBuilder;
import org.junit.Before;
import org.junit.Rule;
import org.junit.Test;
import org.junit.rules.TemporaryFolder;

import org.springframework.boot.loader.tools.DefaultLaunchScript;

import static org.assertj.core.api.Assertions.assertThat;

/**
 * Abstract base class for testing {@link BootArchive} implementations.
 *
 * @param <T> the type of the concrete BootArchive implementation
 * @author Andy Wilkinson
 */
public abstract class AbstractBootArchiveTests<T extends Jar & BootArchive> {

	@Rule
	public final TemporaryFolder temp = new TemporaryFolder();

	private final Class<T> taskClass;

	private final String launcherClass;

	private final String libPath;

	private final String classesPath;

	private Project project;

	private T task;

	protected AbstractBootArchiveTests(Class<T> taskClass, String launcherClass, String libPath, String classesPath) {
		this.taskClass = taskClass;
		this.launcherClass = launcherClass;
		this.libPath = libPath;
		this.classesPath = classesPath;
	}

	@Before
	public void createTask() {
		try {
<<<<<<< HEAD
			this.project = ProjectBuilder.builder().withProjectDir(this.temp.newFolder())
					.build();
			this.project
					.setDescription("Test project for " + this.taskClass.getSimpleName());
			this.task = configure(
					this.project.getTasks().create("testArchive", this.taskClass));
=======
			Project project = ProjectBuilder.builder().withProjectDir(this.temp.newFolder()).build();
			this.task = configure(project.getTasks().create("testArchive", this.taskClass));
>>>>>>> c6c139d9
		}
		catch (IOException ex) {
			throw new RuntimeException(ex);
		}
	}

	@Test
	public void basicArchiveCreation() throws IOException {
		this.task.setMainClassName("com.example.Main");
		this.task.execute();
		assertThat(this.task.getArchivePath()).exists();
		try (JarFile jarFile = new JarFile(this.task.getArchivePath())) {
			assertThat(jarFile.getManifest().getMainAttributes().getValue("Main-Class")).isEqualTo(this.launcherClass);
			assertThat(jarFile.getManifest().getMainAttributes().getValue("Start-Class")).isEqualTo("com.example.Main");
			assertThat(jarFile.getManifest().getMainAttributes().getValue("Spring-Boot-Classes"))
					.isEqualTo(this.classesPath);
			assertThat(jarFile.getManifest().getMainAttributes().getValue("Spring-Boot-Lib")).isEqualTo(this.libPath);
			assertThat(jarFile.getManifest().getMainAttributes().getValue("Spring-Boot-Version")).isNotNull();
		}
	}

	@Test
	public void classpathJarsArePackagedBeneathLibPath() throws IOException {
		this.task.setMainClassName("com.example.Main");
		this.task.classpath(jarFile("one.jar"), jarFile("two.jar"));
		this.task.execute();
		try (JarFile jarFile = new JarFile(this.task.getArchivePath())) {
			assertThat(jarFile.getEntry(this.libPath + "one.jar")).isNotNull();
			assertThat(jarFile.getEntry(this.libPath + "two.jar")).isNotNull();
		}
	}

	@Test
	public void classpathFoldersArePackagedBeneathClassesPath() throws IOException {
		this.task.setMainClassName("com.example.Main");
		File classpathFolder = this.temp.newFolder();
		File applicationClass = new File(classpathFolder, "com/example/Application.class");
		applicationClass.getParentFile().mkdirs();
		applicationClass.createNewFile();
		this.task.classpath(classpathFolder);
		this.task.execute();
		try (JarFile jarFile = new JarFile(this.task.getArchivePath())) {
			assertThat(jarFile.getEntry(this.classesPath + "com/example/Application.class")).isNotNull();
		}
	}

	@Test
	public void moduleInfoClassIsPackagedInTheRootOfTheArchive() throws IOException {
		this.task.setMainClassName("com.example.Main");
		File classpathFolder = this.temp.newFolder();
		File moduleInfoClass = new File(classpathFolder, "module-info.class");
		moduleInfoClass.getParentFile().mkdirs();
		moduleInfoClass.createNewFile();
		File applicationClass = new File(classpathFolder,
				"com/example/Application.class");
		applicationClass.getParentFile().mkdirs();
		applicationClass.createNewFile();
		this.task.classpath(classpathFolder);
		this.task.execute();
		try (JarFile jarFile = new JarFile(this.task.getArchivePath())) {
			assertThat(
					jarFile.getEntry(this.classesPath + "com/example/Application.class"))
							.isNotNull();
			assertThat(jarFile.getEntry("com/example/Application.class")).isNull();
			assertThat(jarFile.getEntry("module-info.class")).isNotNull();
			assertThat(jarFile.getEntry(this.classesPath + "/module-info.class"))
					.isNull();
		}
	}

	@Test
	public void classpathCanBeSetUsingAFileCollection() throws IOException {
		this.task.setMainClassName("com.example.Main");
<<<<<<< HEAD
		this.task.classpath(jarFile("one.jar"));
		this.task.setClasspath(this.task.getProject().files(jarFile("two.jar")));
=======
		this.task.classpath(this.temp.newFile("one.jar"));
		this.task.setClasspath(this.task.getProject().files(this.temp.newFile("two.jar")));
>>>>>>> c6c139d9
		this.task.execute();
		try (JarFile jarFile = new JarFile(this.task.getArchivePath())) {
			assertThat(jarFile.getEntry(this.libPath + "one.jar")).isNull();
			assertThat(jarFile.getEntry(this.libPath + "two.jar")).isNotNull();
		}
	}

	@Test
	public void classpathCanBeSetUsingAnObject() throws IOException {
		this.task.setMainClassName("com.example.Main");
		this.task.classpath(jarFile("one.jar"));
		this.task.setClasspath(jarFile("two.jar"));
		this.task.execute();
		try (JarFile jarFile = new JarFile(this.task.getArchivePath())) {
			assertThat(jarFile.getEntry(this.libPath + "one.jar")).isNull();
			assertThat(jarFile.getEntry(this.libPath + "two.jar")).isNotNull();
		}
	}

	@Test
	public void filesOnTheClasspathThatAreNotZipFilesAreSkipped() throws IOException {
		this.task.setMainClassName("com.example.Main");
		this.task.classpath(this.temp.newFile("test.pom"));
		this.task.execute();
		try (JarFile jarFile = new JarFile(this.task.getArchivePath())) {
			assertThat(jarFile.getEntry(this.libPath + "/test.pom")).isNull();
		}
	}

	@Test
	public void loaderIsWrittenToTheRootOfTheJar() throws IOException {
		this.task.setMainClassName("com.example.Main");
		this.task.execute();
		try (JarFile jarFile = new JarFile(this.task.getArchivePath())) {
			assertThat(jarFile.getEntry("org/springframework/boot/loader/LaunchedURLClassLoader.class")).isNotNull();
			assertThat(jarFile.getEntry("org/springframework/boot/loader/")).isNotNull();
		}
	}

	@Test
	public void loaderIsWrittenToTheRootOfTheJarWhenUsingThePropertiesLauncher() throws IOException {
		this.task.setMainClassName("com.example.Main");
		this.task.execute();
		this.task.getManifest().getAttributes().put("Main-Class", "org.springframework.boot.loader.PropertiesLauncher");
		try (JarFile jarFile = new JarFile(this.task.getArchivePath())) {
			assertThat(jarFile.getEntry("org/springframework/boot/loader/LaunchedURLClassLoader.class")).isNotNull();
			assertThat(jarFile.getEntry("org/springframework/boot/loader/")).isNotNull();
		}
	}

	@Test
	public void unpackCommentIsAddedToEntryIdentifiedByAPattern() throws IOException {
		this.task.setMainClassName("com.example.Main");
		this.task.classpath(jarFile("one.jar"), jarFile("two.jar"));
		this.task.requiresUnpack("**/one.jar");
		this.task.execute();
		try (JarFile jarFile = new JarFile(this.task.getArchivePath())) {
			assertThat(jarFile.getEntry(this.libPath + "one.jar").getComment()).startsWith("UNPACK:");
			assertThat(jarFile.getEntry(this.libPath + "two.jar").getComment()).isNull();
		}
	}

	@Test
	public void unpackCommentIsAddedToEntryIdentifiedByASpec() throws IOException {
		this.task.setMainClassName("com.example.Main");
		this.task.classpath(jarFile("one.jar"), jarFile("two.jar"));
		this.task.requiresUnpack((element) -> element.getName().endsWith("two.jar"));
		this.task.execute();
		try (JarFile jarFile = new JarFile(this.task.getArchivePath())) {
			assertThat(jarFile.getEntry(this.libPath + "two.jar").getComment()).startsWith("UNPACK:");
			assertThat(jarFile.getEntry(this.libPath + "one.jar").getComment()).isNull();
		}
	}

	@Test
	public void launchScriptCanBePrepended() throws IOException {
		this.task.setMainClassName("com.example.Main");
		this.task.launchScript();
		this.task.execute();
		Map<String, String> properties = new HashMap<>();
		properties.put("initInfoProvides", this.task.getBaseName());
		properties.put("initInfoShortDescription", this.project.getDescription());
		properties.put("initInfoDescription", this.project.getDescription());
		assertThat(Files.readAllBytes(this.task.getArchivePath().toPath()))
				.startsWith(new DefaultLaunchScript(null, properties).toByteArray());
		try {
			Set<PosixFilePermission> permissions = Files.getPosixFilePermissions(this.task.getArchivePath().toPath());
			assertThat(permissions).contains(PosixFilePermission.OWNER_EXECUTE);
		}
		catch (UnsupportedOperationException ex) {
			// Windows, presumably. Continue
		}
	}

	@Test
	public void customLaunchScriptCanBePrepended() throws IOException {
		this.task.setMainClassName("com.example.Main");
		File customScript = this.temp.newFile("custom.script");
		Files.write(customScript.toPath(), Arrays.asList("custom script"), StandardOpenOption.CREATE);
		this.task.launchScript((configuration) -> configuration.setScript(customScript));
		this.task.execute();
		assertThat(Files.readAllBytes(this.task.getArchivePath().toPath())).startsWith("custom script".getBytes());
	}

	@Test
	public void launchScriptInitInfoPropertiesCanBeCustomized() throws IOException {
		this.task.setMainClassName("com.example.Main");
<<<<<<< HEAD
		this.task.launchScript((configuration) -> {
			configuration.getProperties().put("initInfoProvides", "provides");
			configuration.getProperties().put("initInfoShortDescription",
					"short description");
			configuration.getProperties().put("initInfoDescription", "description");
		});
=======
		this.task.launchScript(
				(configuration) -> configuration.getProperties().put("initInfoProvides", "test property value"));
>>>>>>> c6c139d9
		this.task.execute();
		byte[] bytes = Files.readAllBytes(this.task.getArchivePath().toPath());
		assertThat(bytes).containsSequence("Provides:          provides".getBytes());
		assertThat(bytes)
				.containsSequence("Short-Description: short description".getBytes());
		assertThat(bytes).containsSequence("Description:       description".getBytes());
	}

	@Test
	public void customMainClassInTheManifestIsHonored() throws IOException {
		this.task.setMainClassName("com.example.Main");
		this.task.getManifest().getAttributes().put("Main-Class", "com.example.CustomLauncher");
		this.task.execute();
		assertThat(this.task.getArchivePath()).exists();
		try (JarFile jarFile = new JarFile(this.task.getArchivePath())) {
			assertThat(jarFile.getManifest().getMainAttributes().getValue("Main-Class"))
					.isEqualTo("com.example.CustomLauncher");
			assertThat(jarFile.getManifest().getMainAttributes().getValue("Start-Class")).isEqualTo("com.example.Main");
			assertThat(jarFile.getEntry("org/springframework/boot/loader/LaunchedURLClassLoader.class")).isNull();
		}
	}

	@Test
	public void customStartClassInTheManifestIsHonored() throws IOException {
		this.task.setMainClassName("com.example.Main");
		this.task.getManifest().getAttributes().put("Start-Class", "com.example.CustomMain");
		this.task.execute();
		assertThat(this.task.getArchivePath()).exists();
		try (JarFile jarFile = new JarFile(this.task.getArchivePath())) {
			assertThat(jarFile.getManifest().getMainAttributes().getValue("Main-Class")).isEqualTo(this.launcherClass);
			assertThat(jarFile.getManifest().getMainAttributes().getValue("Start-Class"))
					.isEqualTo("com.example.CustomMain");
		}
	}

	@Test
	public void fileTimestampPreservationCanBeDisabled() throws IOException {
		this.task.setMainClassName("com.example.Main");
		this.task.setPreserveFileTimestamps(false);
		this.task.execute();
		assertThat(this.task.getArchivePath()).exists();
		try (JarFile jarFile = new JarFile(this.task.getArchivePath())) {
			Enumeration<JarEntry> entries = jarFile.entries();
			while (entries.hasMoreElements()) {
				JarEntry entry = entries.nextElement();
<<<<<<< HEAD
				assertThat(entry.getTime())
						.isEqualTo(BootZipCopyAction.CONSTANT_TIME_FOR_ZIP_ENTRIES);
=======
				assertThat(entry.getTime()).isEqualTo(GUtil.CONSTANT_TIME_FOR_ZIP_ENTRIES);
>>>>>>> c6c139d9
			}
		}
	}

	@Test
	public void reproducibleOrderingCanBeEnabled() throws IOException {
		this.task.setMainClassName("com.example.Main");
		this.task.from(this.temp.newFile("bravo.txt"), this.temp.newFile("alpha.txt"),
				this.temp.newFile("charlie.txt"));
		this.task.setReproducibleFileOrder(true);
		this.task.execute();
		assertThat(this.task.getArchivePath()).exists();
		List<String> textFiles = new ArrayList<>();
		try (JarFile jarFile = new JarFile(this.task.getArchivePath())) {
			Enumeration<JarEntry> entries = jarFile.entries();
			while (entries.hasMoreElements()) {
				JarEntry entry = entries.nextElement();
				if (entry.getName().endsWith(".txt")) {
					textFiles.add(entry.getName());
				}
			}
		}
		assertThat(textFiles).containsExactly("alpha.txt", "bravo.txt", "charlie.txt");
	}

	@Test
	public void devtoolsJarIsExcludedByDefault() throws IOException {
		this.task.setMainClassName("com.example.Main");
		this.task.classpath(this.temp.newFile("spring-boot-devtools-0.1.2.jar"));
		this.task.execute();
		assertThat(this.task.getArchivePath()).exists();
		try (JarFile jarFile = new JarFile(this.task.getArchivePath())) {
			assertThat(jarFile.getEntry(this.libPath + "spring-boot-devtools-0.1.2.jar")).isNull();
		}
	}

	@Test
	public void devtoolsJarCanBeIncluded() throws IOException {
		this.task.setMainClassName("com.example.Main");
		this.task.classpath(jarFile("spring-boot-devtools-0.1.2.jar"));
		this.task.setExcludeDevtools(false);
		this.task.execute();
		assertThat(this.task.getArchivePath()).exists();
		try (JarFile jarFile = new JarFile(this.task.getArchivePath())) {
			assertThat(jarFile.getEntry(this.libPath + "spring-boot-devtools-0.1.2.jar")).isNotNull();
		}
	}

	@Test
	public void allEntriesUseUnixPlatformAndUtf8NameEncoding() throws IOException {
		this.task.setMainClassName("com.example.Main");
		this.task.setMetadataCharset("UTF-8");
		File classpathFolder = this.temp.newFolder();
		File resource = new File(classpathFolder, "some-resource.xml");
		resource.getParentFile().mkdirs();
		resource.createNewFile();
		this.task.classpath(classpathFolder);
		this.task.execute();
		File archivePath = this.task.getArchivePath();
		try (ZipFile zip = new ZipFile(archivePath)) {
			Enumeration<ZipArchiveEntry> entries = zip.getEntries();
			while (entries.hasMoreElements()) {
				ZipArchiveEntry entry = entries.nextElement();
				assertThat(entry.getPlatform()).isEqualTo(ZipArchiveEntry.PLATFORM_UNIX);
				assertThat(entry.getGeneralPurposeBit().usesUTF8ForNames()).isTrue();
			}
		}
	}

	@Test
	public void loaderIsWrittenFirstThenApplicationClassesThenLibraries() throws IOException {
		this.task.setMainClassName("com.example.Main");
		File classpathFolder = this.temp.newFolder();
		File applicationClass = new File(classpathFolder, "com/example/Application.class");
		applicationClass.getParentFile().mkdirs();
		applicationClass.createNewFile();
<<<<<<< HEAD
		this.task.classpath(classpathFolder, jarFile("first-library.jar"),
				jarFile("second-library.jar"), jarFile("third-library.jar"));
=======
		this.task.classpath(classpathFolder, this.temp.newFile("first-library.jar"),
				this.temp.newFile("second-library.jar"), this.temp.newFile("third-library.jar"));
>>>>>>> c6c139d9
		this.task.requiresUnpack("second-library.jar");
		this.task.execute();
		assertThat(getEntryNames(this.task.getArchivePath())).containsSubsequence("org/springframework/boot/loader/",
				this.classesPath + "com/example/Application.class", this.libPath + "first-library.jar",
				this.libPath + "second-library.jar", this.libPath + "third-library.jar");
	}

	protected File jarFile(String name) throws IOException {
		File file = this.temp.newFile(name);
		try (JarOutputStream jar = new JarOutputStream(new FileOutputStream(file))) {
			jar.putNextEntry(new ZipEntry("META-INF/MANIFEST.MF"));
			new Manifest().write(jar);
			jar.closeEntry();
		}
		return file;
	}

	private T configure(T task) throws IOException {
		AbstractArchiveTask archiveTask = task;
		archiveTask.setBaseName("test");
		archiveTask.setDestinationDir(this.temp.newFolder());
		return task;
	}

	protected T getTask() {
		return this.task;
	}

	protected List<String> getEntryNames(File file) throws IOException {
		List<String> entryNames = new ArrayList<>();
		try (JarFile jarFile = new JarFile(file)) {
			Enumeration<JarEntry> entries = jarFile.entries();
			while (entries.hasMoreElements()) {
				entryNames.add(entries.nextElement().getName());
			}
		}
		return entryNames;
	}

}<|MERGE_RESOLUTION|>--- conflicted
+++ resolved
@@ -83,17 +83,9 @@
 	@Before
 	public void createTask() {
 		try {
-<<<<<<< HEAD
-			this.project = ProjectBuilder.builder().withProjectDir(this.temp.newFolder())
-					.build();
-			this.project
-					.setDescription("Test project for " + this.taskClass.getSimpleName());
-			this.task = configure(
-					this.project.getTasks().create("testArchive", this.taskClass));
-=======
-			Project project = ProjectBuilder.builder().withProjectDir(this.temp.newFolder()).build();
-			this.task = configure(project.getTasks().create("testArchive", this.taskClass));
->>>>>>> c6c139d9
+			this.project = ProjectBuilder.builder().withProjectDir(this.temp.newFolder()).build();
+			this.project.setDescription("Test project for " + this.taskClass.getSimpleName());
+			this.task = configure(this.project.getTasks().create("testArchive", this.taskClass));
 		}
 		catch (IOException ex) {
 			throw new RuntimeException(ex);
@@ -147,33 +139,24 @@
 		File moduleInfoClass = new File(classpathFolder, "module-info.class");
 		moduleInfoClass.getParentFile().mkdirs();
 		moduleInfoClass.createNewFile();
-		File applicationClass = new File(classpathFolder,
-				"com/example/Application.class");
+		File applicationClass = new File(classpathFolder, "com/example/Application.class");
 		applicationClass.getParentFile().mkdirs();
 		applicationClass.createNewFile();
 		this.task.classpath(classpathFolder);
 		this.task.execute();
 		try (JarFile jarFile = new JarFile(this.task.getArchivePath())) {
-			assertThat(
-					jarFile.getEntry(this.classesPath + "com/example/Application.class"))
-							.isNotNull();
+			assertThat(jarFile.getEntry(this.classesPath + "com/example/Application.class")).isNotNull();
 			assertThat(jarFile.getEntry("com/example/Application.class")).isNull();
 			assertThat(jarFile.getEntry("module-info.class")).isNotNull();
-			assertThat(jarFile.getEntry(this.classesPath + "/module-info.class"))
-					.isNull();
+			assertThat(jarFile.getEntry(this.classesPath + "/module-info.class")).isNull();
 		}
 	}
 
 	@Test
 	public void classpathCanBeSetUsingAFileCollection() throws IOException {
 		this.task.setMainClassName("com.example.Main");
-<<<<<<< HEAD
 		this.task.classpath(jarFile("one.jar"));
 		this.task.setClasspath(this.task.getProject().files(jarFile("two.jar")));
-=======
-		this.task.classpath(this.temp.newFile("one.jar"));
-		this.task.setClasspath(this.task.getProject().files(this.temp.newFile("two.jar")));
->>>>>>> c6c139d9
 		this.task.execute();
 		try (JarFile jarFile = new JarFile(this.task.getArchivePath())) {
 			assertThat(jarFile.getEntry(this.libPath + "one.jar")).isNull();
@@ -281,22 +264,15 @@
 	@Test
 	public void launchScriptInitInfoPropertiesCanBeCustomized() throws IOException {
 		this.task.setMainClassName("com.example.Main");
-<<<<<<< HEAD
 		this.task.launchScript((configuration) -> {
 			configuration.getProperties().put("initInfoProvides", "provides");
-			configuration.getProperties().put("initInfoShortDescription",
-					"short description");
+			configuration.getProperties().put("initInfoShortDescription", "short description");
 			configuration.getProperties().put("initInfoDescription", "description");
 		});
-=======
-		this.task.launchScript(
-				(configuration) -> configuration.getProperties().put("initInfoProvides", "test property value"));
->>>>>>> c6c139d9
 		this.task.execute();
 		byte[] bytes = Files.readAllBytes(this.task.getArchivePath().toPath());
 		assertThat(bytes).containsSequence("Provides:          provides".getBytes());
-		assertThat(bytes)
-				.containsSequence("Short-Description: short description".getBytes());
+		assertThat(bytes).containsSequence("Short-Description: short description".getBytes());
 		assertThat(bytes).containsSequence("Description:       description".getBytes());
 	}
 
@@ -337,12 +313,7 @@
 			Enumeration<JarEntry> entries = jarFile.entries();
 			while (entries.hasMoreElements()) {
 				JarEntry entry = entries.nextElement();
-<<<<<<< HEAD
-				assertThat(entry.getTime())
-						.isEqualTo(BootZipCopyAction.CONSTANT_TIME_FOR_ZIP_ENTRIES);
-=======
-				assertThat(entry.getTime()).isEqualTo(GUtil.CONSTANT_TIME_FOR_ZIP_ENTRIES);
->>>>>>> c6c139d9
+				assertThat(entry.getTime()).isEqualTo(BootZipCopyAction.CONSTANT_TIME_FOR_ZIP_ENTRIES);
 			}
 		}
 	}
@@ -419,13 +390,8 @@
 		File applicationClass = new File(classpathFolder, "com/example/Application.class");
 		applicationClass.getParentFile().mkdirs();
 		applicationClass.createNewFile();
-<<<<<<< HEAD
-		this.task.classpath(classpathFolder, jarFile("first-library.jar"),
-				jarFile("second-library.jar"), jarFile("third-library.jar"));
-=======
-		this.task.classpath(classpathFolder, this.temp.newFile("first-library.jar"),
-				this.temp.newFile("second-library.jar"), this.temp.newFile("third-library.jar"));
->>>>>>> c6c139d9
+		this.task.classpath(classpathFolder, jarFile("first-library.jar"), jarFile("second-library.jar"),
+				jarFile("third-library.jar"));
 		this.task.requiresUnpack("second-library.jar");
 		this.task.execute();
 		assertThat(getEntryNames(this.task.getArchivePath())).containsSubsequence("org/springframework/boot/loader/",

/*
 * Copyright 2012-2019 the original author or authors.
 *
 * Licensed under the Apache License, Version 2.0 (the "License");
 * you may not use this file except in compliance with the License.
 * You may obtain a copy of the License at
 *
 *      https://www.apache.org/licenses/LICENSE-2.0
 *
 * Unless required by applicable law or agreed to in writing, software
 * distributed under the License is distributed on an "AS IS" BASIS,
 * WITHOUT WARRANTIES OR CONDITIONS OF ANY KIND, either express or implied.
 * See the License for the specific language governing permissions and
 * limitations under the License.
 */

package org.springframework.boot.testsupport.testcontainers;

import java.util.function.Consumer;
import java.util.function.Supplier;

import org.junit.jupiter.api.Assumptions;
import org.junit.rules.TestRule;
import org.testcontainers.DockerClientFactory;
import org.testcontainers.containers.GenericContainer;
import org.testcontainers.lifecycle.Startable;

/**
 * {@link TestRule} for working with an optional Docker environment. Spins up a
 * {@link GenericContainer} if a valid docker environment is found.
 *
 * @author Madhura Bhave
 * @author Phillip Webb
 */
class Container implements Startable {

	private final int port;

	private final Supplier<GenericContainer<?>> containerFactory;

	private GenericContainer<?> container;

	<T extends GenericContainer<T>> Container(String dockerImageName, int port) {
		this(dockerImageName, port, null);
	}

	@SuppressWarnings({ "unchecked", "resource" })
	<T extends GenericContainer<T>> Container(String dockerImageName, int port, Consumer<T> customizer) {
		this.port = port;
		this.containerFactory = () -> {
			T container = (T) new GenericContainer<>(dockerImageName).withExposedPorts(port);
			if (customizer != null) {
				customizer.accept(container);
			}
			return container;
		};
	}

	public int getMappedPort() {
		return this.container.getMappedPort(this.port);
	}

	protected GenericContainer<?> getContainer() {
		return this.container;
	}

	@Override
	public void start() {
		Assumptions.assumeTrue(isDockerRunning(),
				"Could not find valid docker environment.");
		this.container = this.containerFactory.get();
		this.container.start();
	}

	private boolean isDockerRunning() {
		try {
			DockerClientFactory.instance().client();
			return true;
		}
		catch (Throwable ex) {
			return false;
		}
<<<<<<< HEAD
	}

	@Override
	public void stop() {
		if (this.container != null) {
			this.container.stop();
=======
		this.container = this.containerFactory.get();
		return ((FailureDetectingExternalResource) this.container).apply(base, description);
	}

	public int getMappedPort() {
		return this.container.getMappedPort(this.port);
	}

	private static class SkipStatement extends Statement {

		@Override
		public void evaluate() {
			throw new AssumptionViolatedException("Could not find a valid Docker environment.");
>>>>>>> 24925c3d
		}
	}

}<|MERGE_RESOLUTION|>--- conflicted
+++ resolved
@@ -66,8 +66,7 @@
 
 	@Override
 	public void start() {
-		Assumptions.assumeTrue(isDockerRunning(),
-				"Could not find valid docker environment.");
+		Assumptions.assumeTrue(isDockerRunning(), "Could not find valid docker environment.");
 		this.container = this.containerFactory.get();
 		this.container.start();
 	}
@@ -80,28 +79,12 @@
 		catch (Throwable ex) {
 			return false;
 		}
-<<<<<<< HEAD
 	}
 
 	@Override
 	public void stop() {
 		if (this.container != null) {
 			this.container.stop();
-=======
-		this.container = this.containerFactory.get();
-		return ((FailureDetectingExternalResource) this.container).apply(base, description);
-	}
-
-	public int getMappedPort() {
-		return this.container.getMappedPort(this.port);
-	}
-
-	private static class SkipStatement extends Statement {
-
-		@Override
-		public void evaluate() {
-			throw new AssumptionViolatedException("Could not find a valid Docker environment.");
->>>>>>> 24925c3d
 		}
 	}
 

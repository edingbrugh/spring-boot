/*
 * Copyright 2012-2019 the original author or authors.
 *
 * Licensed under the Apache License, Version 2.0 (the "License");
 * you may not use this file except in compliance with the License.
 * You may obtain a copy of the License at
 *
 *      https://www.apache.org/licenses/LICENSE-2.0
 *
 * Unless required by applicable law or agreed to in writing, software
 * distributed under the License is distributed on an "AS IS" BASIS,
 * WITHOUT WARRANTIES OR CONDITIONS OF ANY KIND, either express or implied.
 * See the License for the specific language governing permissions and
 * limitations under the License.
 */

package org.springframework.boot.test.autoconfigure.data.jdbc;

import org.springframework.boot.test.context.SpringBootTestContextBootstrapper;
import org.springframework.core.annotation.MergedAnnotations;
import org.springframework.core.annotation.MergedAnnotations.SearchStrategy;
import org.springframework.test.context.TestContextBootstrapper;

/**
 * {@link TestContextBootstrapper} for {@link DataJdbcTest @DataJdbcTest} support.
 *
 * @author Andy Wilkinson
 */
class DataJdbcTestContextBootstrapper extends SpringBootTestContextBootstrapper {

	@Override
	protected String[] getProperties(Class<?> testClass) {
<<<<<<< HEAD
		return MergedAnnotations.from(testClass, SearchStrategy.INHERITED_ANNOTATIONS)
				.get(DataJdbcTest.class).getValue("properties", String[].class)
				.orElse(null);
=======
		DataJdbcTest annotation = AnnotatedElementUtils.getMergedAnnotation(testClass, DataJdbcTest.class);
		return (annotation != null) ? annotation.properties() : null;
>>>>>>> 24925c3d
	}

}<|MERGE_RESOLUTION|>--- conflicted
+++ resolved
@@ -30,14 +30,8 @@
 
 	@Override
 	protected String[] getProperties(Class<?> testClass) {
-<<<<<<< HEAD
-		return MergedAnnotations.from(testClass, SearchStrategy.INHERITED_ANNOTATIONS)
-				.get(DataJdbcTest.class).getValue("properties", String[].class)
-				.orElse(null);
-=======
-		DataJdbcTest annotation = AnnotatedElementUtils.getMergedAnnotation(testClass, DataJdbcTest.class);
-		return (annotation != null) ? annotation.properties() : null;
->>>>>>> 24925c3d
+		return MergedAnnotations.from(testClass, SearchStrategy.INHERITED_ANNOTATIONS).get(DataJdbcTest.class)
+				.getValue("properties", String[].class).orElse(null);
 	}
 
 }